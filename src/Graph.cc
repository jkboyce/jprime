--- conflicted
+++ resolved
@@ -113,11 +113,7 @@
     }
     for (size_t j = 0; j < maxindegree; ++j)
       inmatrix[i][j] = 0;
-<<<<<<< HEAD
-    for (int j = 0; j < h; ++j) {
-=======
-    for (size_t j = 0; j < h; ++j)
->>>>>>> 21149cad
+    for (size_t j = 0; j < h; ++j) {
       cyclepartner[i][j] = 0;
       excludestates_throw[i][j] = 0;
       excludestates_catch[i][j] = 0;
