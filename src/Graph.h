--- conflicted
+++ resolved
@@ -48,15 +48,10 @@
   int* cycleperiod;
   bool* isexitcycle;
   int** cyclepartner;
-<<<<<<< HEAD
   int** excludestates_throw;
   int** excludestates_catch;
-  std::uint64_t highestbit = 0L;
-  std::uint64_t allbits = 0L;
-=======
   std::uint64_t highestbit = 0;
   std::uint64_t allbits = 0;
->>>>>>> 21149cad
 
  private:
   void init();
