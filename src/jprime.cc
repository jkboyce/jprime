--- conflicted
+++ resolved
@@ -84,23 +84,6 @@
     "   -g                 find ground-state patterns only\n"
     "   -ng                find excited-state patterns only\n"
     "   -x <throw1 throw2 ...>\n"
-<<<<<<< HEAD
-    "                     exclude listed throw values\n"
-    "   -inverse          print/save inverse pattern, if it exists\n"
-    "   -noplus           print/save without using +, - for h and 0\n"
-    "   -info             print info without executing search\n"
-    "   -noprint          do not print patterns\n"
-    "   -count            print/save pattern counts only\n"
-    "   -status           display live search status (needs ANSI terminal)\n"
-    "   -verbose          print worker diagnostic information during search\n"
-    "   -recursive        use recursive search algorithms instead of iterative\n"
-    "   -threads <num>    run with the given number of worker threads (default 1)\n"
-    "   -file <name>      use the named file for checkpointing (when jprime is\n"
-    "                        interrupted via ctrl-c), resuming, and final output\n"
-#ifdef CUDA_ENABLED
-    "   -cuda             run search on CUDA-enabled GPU\n"
-#endif
-=======
     "                      exclude listed throw values\n"
     "   -inverse           print/save inverse pattern, if it exists\n"
     "   -noplus            print/save without using +, - for h and 0\n"
@@ -113,7 +96,9 @@
     "   -threads <num>     run with the given number of worker threads (default 1)\n"
     "   -file <name>       use the named file for checkpointing (when jprime is\n"
     "                         interrupted via ctrl-c), resuming, and final output\n"
->>>>>>> 833d9293
+#ifdef CUDA_ENABLED
+    "   -cuda              run search on CUDA-enabled GPU\n"
+#endif
     "\n"
     "When resuming a calculation from a checkpoint file, the other parts of the\n"
     "input are ignored and can be omitted. For example: jprime -file testrun\n"
