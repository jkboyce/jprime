--- conflicted
+++ resolved
@@ -193,23 +193,10 @@
 }
 
 void Coordinator::process_worker_idle(const MessageW2C& msg) {
+  remove_from_run_order(msg.worker_id);
+  workers_idle.insert(msg.worker_id);
+
   collect_stats(msg);
-
-  remove_from_run_order(msg.worker_id);
-<<<<<<< HEAD
-  workers_idle.push_back(msg.worker_id);
-=======
-  workers_idle.insert(msg.worker_id);
-
-  // collect statistics reported by the worker
-  context.ntotal += msg.ntotal;
-  context.nnodes += msg.nnodes;
-  context.numstates = msg.numstates;
-  context.numcycles = msg.numcycles;
-  context.numshortcycles = msg.numshortcycles;
-  context.maxlength = msg.maxlength;
-  context.secs_working += msg.secs_working;
->>>>>>> 0b742c7e
   worker_rootpos[msg.worker_id] = 0;
   worker_longest[msg.worker_id] = 0;
 
@@ -229,15 +216,9 @@
 }
 
 void Coordinator::process_returned_work(const MessageW2C& msg) {
-<<<<<<< HEAD
+  workers_splitting.erase(msg.worker_id);
+  context.assignments.push_back(msg.assignment);
   collect_stats(msg);
-
-  if (msg.worker_id == waiting_for_work_from_id)
-    waiting_for_work_from_id = -1;
-=======
-  workers_splitting.erase(msg.worker_id);
->>>>>>> 0b742c7e
-  context.assignments.push_back(msg.assignment);
 
   // put splittee at the back of the run order list
   remove_from_run_order(msg.worker_id);
@@ -350,15 +331,6 @@
   context.numshortcycles = msg.numshortcycles;
   context.maxlength = msg.maxlength;
   context.secs_working += msg.secs_working;
-<<<<<<< HEAD
-=======
-
-  if (config.verboseflag) {
-    std::cout << "worker " << msg.worker_id << " returned work ("
-              << workers_splitting.size() << " splitting):\n"
-              << "  " << msg.assignment << std::endl;
-  }
->>>>>>> 0b742c7e
 }
 
 void Coordinator::process_worker_status(const MessageW2C& msg) {
